--- conflicted
+++ resolved
@@ -494,33 +494,25 @@
 impl RenderAsset for Image {
     type ExtractedAsset = Image;
     type PreparedAsset = GpuImage;
-<<<<<<< HEAD
-    type ExtractParam = ();
-    type PrepareParam = (SRes<RenderDevice>, SRes<RenderQueue>);
-=======
-    type Param = (
+    type PrepareParam = (
         SRes<RenderDevice>,
         SRes<RenderQueue>,
         SRes<DefaultImageSampler>,
     );
->>>>>>> ec0478d1
+    type ExtractParam = ();
 
     /// Clones the Image.
     fn extract_asset(
         &self,
         _: &mut SystemParamItem<Self::ExtractParam>,
-    ) -> Result<Self::ExtractedAsset, ExtractAssetError> {
+    ) -> Result<Self::ExtractedAsset, ExtractAssetError<Self::ExtractedAsset>> {
         Ok(self.clone())
     }
 
     /// Converts the extracted image into a [`GpuImage`].
     fn prepare_asset(
         image: Self::ExtractedAsset,
-<<<<<<< HEAD
-        (render_device, render_queue): &mut SystemParamItem<Self::PrepareParam>,
-=======
-        (render_device, render_queue, default_sampler): &mut SystemParamItem<Self::Param>,
->>>>>>> ec0478d1
+        (render_device, render_queue, default_sampler): &mut SystemParamItem<Self::PrepareParam>,
     ) -> Result<Self::PreparedAsset, PrepareAssetError<Self::ExtractedAsset>> {
         let texture = render_device.create_texture_with_data(
             render_queue,
