use crate::{
    wgpu_type_converter::{OwnedWgpuVertexBufferDescriptor, WgpuInto},
    WgpuBindGroupInfo, WgpuResources,
};

use bevy_asset::{Assets, Handle, HandleUntyped};
use bevy_render::{
    pipeline::{
        BindGroupDescriptor, BindGroupDescriptorId, BindingShaderStage, PipelineDescriptor,
    },
    renderer::{
        BindGroup, BufferId, BufferInfo, RenderResourceBinding, RenderResourceContext,
        RenderResourceId, SamplerId, TextureId,
    },
    shader::Shader,
    texture::{Extent3d, SamplerDescriptor, TextureDescriptor},
};
use bevy_window::{Window, WindowId};
use std::{ops::Range, sync::Arc};

#[derive(Clone)]
pub struct WgpuRenderResourceContext {
    pub device: Arc<wgpu::Device>,
    pub resources: WgpuResources,
}

impl WgpuRenderResourceContext {
    pub fn new(device: Arc<wgpu::Device>) -> Self {
        WgpuRenderResourceContext {
            device,
            resources: WgpuResources::default(),
        }
    }

    pub fn set_window_surface(&self, window_id: WindowId, surface: wgpu::Surface) {
        let mut window_surfaces = self.resources.window_surfaces.write().unwrap();
        window_surfaces.insert(window_id, surface);
    }

    pub fn copy_buffer_to_buffer(
        &self,
        command_encoder: &mut wgpu::CommandEncoder,
        source_buffer: BufferId,
        source_offset: u64,
        destination_buffer: BufferId,
        destination_offset: u64,
        size: u64,
    ) {
        let buffers = self.resources.buffers.read().unwrap();

        let source = buffers.get(&source_buffer).unwrap();
        let destination = buffers.get(&destination_buffer).unwrap();
        command_encoder.copy_buffer_to_buffer(
            source,
            source_offset,
            destination,
            destination_offset,
            size,
        );
    }

    pub fn copy_buffer_to_texture(
        &self,
        command_encoder: &mut wgpu::CommandEncoder,
        source_buffer: BufferId,
        source_offset: u64,
        source_bytes_per_row: u32,
        destination_texture: TextureId,
        destination_origin: [u32; 3], // TODO: replace with math type
        destination_mip_level: u32,
        size: Extent3d,
    ) {
        let buffers = self.resources.buffers.read().unwrap();
        let textures = self.resources.textures.read().unwrap();

        let source = buffers.get(&source_buffer).unwrap();
        let destination = textures.get(&destination_texture).unwrap();
        command_encoder.copy_buffer_to_texture(
            wgpu::BufferCopyView {
                buffer: source,
                layout: wgpu::TextureDataLayout {
                    offset: source_offset,
                    bytes_per_row: source_bytes_per_row,
                    rows_per_image: 0, // NOTE: Example sets this to 0, but should it be height?
                },
            },
            wgpu::TextureCopyView {
                texture: destination,
                mip_level: destination_mip_level,
                origin: wgpu::Origin3d {
                    x: destination_origin[0],
                    y: destination_origin[1],
                    z: destination_origin[2],
                },
            },
            size.wgpu_into(),
        );
    }

    pub fn create_bind_group_layout(&self, descriptor: &BindGroupDescriptor) {
        if self
            .resources
            .bind_group_layouts
            .read()
            .unwrap()
            .get(&descriptor.id)
            .is_some()
        {
            return;
        }

        let mut bind_group_layouts = self.resources.bind_group_layouts.write().unwrap();
        // TODO: consider re-checking existence here
        let bind_group_layout_binding = descriptor
            .bindings
            .iter()
            .map(|binding| {
<<<<<<< HEAD
                let shader_stage = if binding.shader_stage == BindingShaderStage::VERTEX | BindingShaderStage::FRAGMENT | BindingShaderStage::COMPUTE {
                    wgpu::ShaderStage::VERTEX | wgpu::ShaderStage::FRAGMENT | wgpu::ShaderStage::COMPUTE
                } else if binding.shader_stage == BindingShaderStage::VERTEX | BindingShaderStage::FRAGMENT {
=======
                let shader_stage = if binding.shader_stage
                    == BindingShaderStage::VERTEX | BindingShaderStage::FRAGMENT
                {
>>>>>>> 99e39b52
                    wgpu::ShaderStage::VERTEX | wgpu::ShaderStage::FRAGMENT
                } else if binding.shader_stage == BindingShaderStage::VERTEX {
                    wgpu::ShaderStage::VERTEX
                } else if binding.shader_stage == BindingShaderStage::FRAGMENT {
                    wgpu::ShaderStage::FRAGMENT
                } else if binding.shader_stage == BindingShaderStage::COMPUTE {
                    wgpu::ShaderStage::COMPUTE
                } else {
                    panic!("Invalid binding shader stage.")
                };
                wgpu::BindGroupLayoutEntry::new(
                    binding.index,
                    shader_stage,
                    (&binding.bind_type).wgpu_into(),
                )
            })
            .collect::<Vec<wgpu::BindGroupLayoutEntry>>();
        let wgpu_descriptor = wgpu::BindGroupLayoutDescriptor {
            bindings: bind_group_layout_binding.as_slice(),
            label: None,
        };
        let bind_group_layout = self.device.create_bind_group_layout(&wgpu_descriptor);
        bind_group_layouts.insert(descriptor.id, bind_group_layout);
    }

    fn try_next_swap_chain_texture(&self, window_id: bevy_window::WindowId) -> Option<TextureId> {
        let mut window_swap_chains = self.resources.window_swap_chains.write().unwrap();
        let mut swap_chain_outputs = self.resources.swap_chain_frames.write().unwrap();

        let window_swap_chain = window_swap_chains.get_mut(&window_id).unwrap();
        let next_texture = window_swap_chain.get_next_frame().ok()?;
        let id = TextureId::new();
        swap_chain_outputs.insert(id, next_texture);
        Some(id)
    }
}

impl RenderResourceContext for WgpuRenderResourceContext {
    fn create_sampler(&self, sampler_descriptor: &SamplerDescriptor) -> SamplerId {
        let mut samplers = self.resources.samplers.write().unwrap();

        let descriptor: wgpu::SamplerDescriptor = (*sampler_descriptor).wgpu_into();
        let sampler = self.device.create_sampler(&descriptor);

        let id = SamplerId::new();
        samplers.insert(id, sampler);
        id
    }

    fn create_texture(&self, texture_descriptor: TextureDescriptor) -> TextureId {
        let mut textures = self.resources.textures.write().unwrap();
        let mut texture_views = self.resources.texture_views.write().unwrap();
        let mut texture_descriptors = self.resources.texture_descriptors.write().unwrap();

        let descriptor: wgpu::TextureDescriptor = (&texture_descriptor).wgpu_into();
        let texture = self.device.create_texture(&descriptor);
        let texture_view = texture.create_default_view();

        let id = TextureId::new();
        texture_descriptors.insert(id, texture_descriptor);
        texture_views.insert(id, texture_view);
        textures.insert(id, texture);
        id
    }

    fn create_buffer(&self, buffer_info: BufferInfo) -> BufferId {
        // TODO: consider moving this below "create" for efficiency
        let mut buffer_infos = self.resources.buffer_infos.write().unwrap();
        let mut buffers = self.resources.buffers.write().unwrap();

        let buffer = self.device.create_buffer(&wgpu::BufferDescriptor {
            label: None,
            size: buffer_info.size as u64,
            usage: buffer_info.buffer_usage.wgpu_into(),
            mapped_at_creation: buffer_info.mapped_at_creation,
        });

        let id = BufferId::new();
        buffer_infos.insert(id, buffer_info);
        buffers.insert(id, Arc::new(buffer));
        id
    }

    fn create_buffer_with_data(&self, mut buffer_info: BufferInfo, data: &[u8]) -> BufferId {
        // TODO: consider moving this below "create" for efficiency
        let mut buffer_infos = self.resources.buffer_infos.write().unwrap();
        let mut buffers = self.resources.buffers.write().unwrap();

        buffer_info.size = data.len();
        let buffer = self
            .device
            .create_buffer_with_data(data, buffer_info.buffer_usage.wgpu_into());

        let id = BufferId::new();
        buffer_infos.insert(id, buffer_info);
        buffers.insert(id, Arc::new(buffer));
        id
    }

    fn remove_buffer(&self, buffer: BufferId) {
        let mut buffers = self.resources.buffers.write().unwrap();
        let mut buffer_infos = self.resources.buffer_infos.write().unwrap();

        buffers.remove(&buffer);
        buffer_infos.remove(&buffer);
    }

    fn remove_texture(&self, texture: TextureId) {
        let mut textures = self.resources.textures.write().unwrap();
        let mut texture_views = self.resources.texture_views.write().unwrap();
        let mut texture_descriptors = self.resources.texture_descriptors.write().unwrap();

        textures.remove(&texture);
        texture_views.remove(&texture);
        texture_descriptors.remove(&texture);
    }

    fn remove_sampler(&self, sampler: SamplerId) {
        let mut samplers = self.resources.samplers.write().unwrap();
        samplers.remove(&sampler);
    }

    fn create_shader_module_from_source(&self, shader_handle: Handle<Shader>, shader: &Shader) {
        let mut shader_modules = self.resources.shader_modules.write().unwrap();
        let shader_module = self
            .device
            .create_shader_module(wgpu::ShaderModuleSource::SpirV(&shader.get_spirv(None)));
        shader_modules.insert(shader_handle, shader_module);
    }

    fn create_shader_module(&self, shader_handle: Handle<Shader>, shaders: &Assets<Shader>) {
        if self
            .resources
            .shader_modules
            .read()
            .unwrap()
            .get(&shader_handle)
            .is_some()
        {
            return;
        }
        let shader = shaders.get(&shader_handle).unwrap();
        self.create_shader_module_from_source(shader_handle, shader);
    }

    fn create_swap_chain(&self, window: &Window) {
        let surfaces = self.resources.window_surfaces.read().unwrap();
        let mut window_swap_chains = self.resources.window_swap_chains.write().unwrap();

        let swap_chain_descriptor: wgpu::SwapChainDescriptor = window.wgpu_into();
        let surface = surfaces
            .get(&window.id)
            .expect("No surface found for window");
        let swap_chain = self
            .device
            .create_swap_chain(surface, &swap_chain_descriptor);

        window_swap_chains.insert(window.id, swap_chain);
    }

    fn next_swap_chain_texture(&self, window: &bevy_window::Window) -> TextureId {
        if let Some(texture_id) = self.try_next_swap_chain_texture(window.id) {
            texture_id
        } else {
            self.resources
                .window_swap_chains
                .write()
                .unwrap()
                .remove(&window.id);
            self.create_swap_chain(window);
            self.try_next_swap_chain_texture(window.id)
                .expect("Failed to acquire next swap chain texture!")
        }
    }

    fn drop_swap_chain_texture(&self, texture: TextureId) {
        let mut swap_chain_outputs = self.resources.swap_chain_frames.write().unwrap();
        swap_chain_outputs.remove(&texture);
    }

    fn drop_all_swap_chain_textures(&self) {
        let mut swap_chain_outputs = self.resources.swap_chain_frames.write().unwrap();
        swap_chain_outputs.clear();
    }

    fn set_asset_resource_untyped(
        &self,
        handle: HandleUntyped,
        render_resource: RenderResourceId,
        index: usize,
    ) {
        let mut asset_resources = self.resources.asset_resources.write().unwrap();
        asset_resources.insert((handle, index), render_resource);
    }

    fn get_asset_resource_untyped(
        &self,
        handle: HandleUntyped,
        index: usize,
    ) -> Option<RenderResourceId> {
        let asset_resources = self.resources.asset_resources.read().unwrap();
        asset_resources.get(&(handle, index)).cloned()
    }

    fn remove_asset_resource_untyped(&self, handle: HandleUntyped, index: usize) {
        let mut asset_resources = self.resources.asset_resources.write().unwrap();
        asset_resources.remove(&(handle, index));
    }

    fn create_render_pipeline(
        &self,
        pipeline_handle: Handle<PipelineDescriptor>,
        pipeline_descriptor: &PipelineDescriptor,
        shaders: &Assets<Shader>,
    ) {
        if self
            .resources
            .render_pipelines
            .read()
            .unwrap()
            .get(&pipeline_handle)
            .is_some()
        {
            return;
        }

        let layout = pipeline_descriptor.get_layout().unwrap();
        for bind_group_descriptor in layout.bind_groups.iter() {
            self.create_bind_group_layout(&bind_group_descriptor);
        }

        let bind_group_layouts = self.resources.bind_group_layouts.read().unwrap();
        // setup and collect bind group layouts
        let bind_group_layouts = layout
            .bind_groups
            .iter()
            .map(|bind_group| bind_group_layouts.get(&bind_group.id).unwrap())
            .collect::<Vec<&wgpu::BindGroupLayout>>();

        let pipeline_layout = self
            .device
            .create_pipeline_layout(&wgpu::PipelineLayoutDescriptor {
                bind_group_layouts: bind_group_layouts.as_slice(),
            });

        let owned_vertex_buffer_descriptors = layout
            .vertex_buffer_descriptors
            .iter()
            .map(|v| v.wgpu_into())
            .collect::<Vec<OwnedWgpuVertexBufferDescriptor>>();

        let color_states = pipeline_descriptor
            .color_states
            .iter()
            .map(|c| c.wgpu_into())
            .collect::<Vec<wgpu::ColorStateDescriptor>>();

        self.create_shader_module(pipeline_descriptor.shader_stages.vertex, shaders);

        if let Some(fragment_handle) = pipeline_descriptor.shader_stages.fragment {
            self.create_shader_module(fragment_handle, shaders);
        }

        let shader_modules = self.resources.shader_modules.read().unwrap();
        let vertex_shader_module = shader_modules
            .get(&pipeline_descriptor.shader_stages.vertex)
            .unwrap();

        let fragment_shader_module = match pipeline_descriptor.shader_stages.fragment {
            Some(fragment_handle) => Some(shader_modules.get(&fragment_handle).unwrap()),
            None => None,
        };

        let render_pipeline_descriptor = wgpu::RenderPipelineDescriptor {
            layout: &pipeline_layout,
            vertex_stage: wgpu::ProgrammableStageDescriptor {
                module: &vertex_shader_module,
                entry_point: "main",
            },
            fragment_stage: match pipeline_descriptor.shader_stages.fragment {
                Some(_) => Some(wgpu::ProgrammableStageDescriptor {
                    entry_point: "main",
                    module: fragment_shader_module.as_ref().unwrap(),
                }),
                None => None,
            },
            rasterization_state: pipeline_descriptor
                .rasterization_state
                .as_ref()
                .map(|r| r.wgpu_into()),
            primitive_topology: pipeline_descriptor.primitive_topology.wgpu_into(),
            color_states: &color_states,
            depth_stencil_state: pipeline_descriptor
                .depth_stencil_state
                .as_ref()
                .map(|d| d.wgpu_into()),
            vertex_state: wgpu::VertexStateDescriptor {
                index_format: pipeline_descriptor.index_format.wgpu_into(),
                vertex_buffers: &owned_vertex_buffer_descriptors
                    .iter()
                    .map(|v| v.into())
                    .collect::<Vec<wgpu::VertexBufferDescriptor>>(),
            },
            sample_count: pipeline_descriptor.sample_count,
            sample_mask: pipeline_descriptor.sample_mask,
            alpha_to_coverage_enabled: pipeline_descriptor.alpha_to_coverage_enabled,
        };

        let render_pipeline = self
            .device
            .create_render_pipeline(&render_pipeline_descriptor);
        let mut render_pipelines = self.resources.render_pipelines.write().unwrap();
        render_pipelines.insert(pipeline_handle, render_pipeline);
    }

    fn create_compute_pipeline(
        &self,
        pipeline_handle: Handle<bevy_render::pipeline::ComputePipelineDescriptor>,
        pipeline_descriptor: &bevy_render::pipeline::ComputePipelineDescriptor,
        shaders: &Assets<Shader>,
    ) {
        if self
            .resources
            .compute_pipelines
            .read()
            .unwrap()
            .get(&pipeline_handle)
            .is_some()
        {
            return;
        }

        let layout = pipeline_descriptor.get_layout().unwrap();
        for bind_group_descriptor in layout.bind_groups.iter() {
            self.create_bind_group_layout(&bind_group_descriptor);
        }

        let bind_group_layouts = self.resources.bind_group_layouts.read().unwrap();
        // setup and collect bind group layouts
        let bind_group_layouts = layout
            .bind_groups
            .iter()
            .map(|bind_group| bind_group_layouts.get(&bind_group.id).unwrap())
            .collect::<Vec<&wgpu::BindGroupLayout>>();

        let pipeline_layout = self
            .device
            .create_pipeline_layout(&wgpu::PipelineLayoutDescriptor {
                bind_group_layouts: bind_group_layouts.as_slice(),
            });

        self.create_shader_module(pipeline_descriptor.shader_stages.compute, shaders);

        let shader_modules = self.resources.shader_modules.read().unwrap();
        let compute_shader_module = shader_modules
            .get(&pipeline_descriptor.shader_stages.compute)
            .unwrap();

        
        let compute_pipeline_descriptor = wgpu::ComputePipelineDescriptor {
            layout: &pipeline_layout,
            compute_stage: wgpu::ProgrammableStageDescriptor {
                module: &compute_shader_module,
                entry_point: "main",
            },
        };

        let compute_pipeline = self
            .device
            .create_compute_pipeline(&compute_pipeline_descriptor);
        let mut compute_pipelines = self.resources.compute_pipelines.write().unwrap();
        compute_pipelines.insert(pipeline_handle, compute_pipeline);
    }

    fn bind_group_descriptor_exists(
        &self,
        bind_group_descriptor_id: BindGroupDescriptorId,
    ) -> bool {
        let bind_group_layouts = self.resources.bind_group_layouts.read().unwrap();
        bind_group_layouts.get(&bind_group_descriptor_id).is_some()
    }

    fn create_bind_group(
        &self,
        bind_group_descriptor_id: BindGroupDescriptorId,
        bind_group: &BindGroup,
    ) {
        if !self
            .resources
            .has_bind_group(bind_group_descriptor_id, bind_group.id)
        {
            log::trace!(
                "start creating bind group for RenderResourceSet {:?}",
                bind_group.id
            );
            let texture_views = self.resources.texture_views.read().unwrap();
            let samplers = self.resources.samplers.read().unwrap();
            let buffers = self.resources.buffers.read().unwrap();
            let bind_group_layouts = self.resources.bind_group_layouts.read().unwrap();
            let mut bind_groups = self.resources.bind_groups.write().unwrap();

            let bindings = bind_group
                .indexed_bindings
                .iter()
                .map(|indexed_binding| {
                    let wgpu_resource = match &indexed_binding.binding {
                        RenderResourceBinding::Texture(resource) => {
                            let texture_view = texture_views
                                .get(&resource)
                                .expect(&format!("{:?}", resource));
                            wgpu::BindingResource::TextureView(texture_view)
                        }
                        RenderResourceBinding::Sampler(resource) => {
                            let sampler = samplers.get(&resource).unwrap();
                            wgpu::BindingResource::Sampler(sampler)
                        }
                        RenderResourceBinding::Buffer { buffer, range, .. } => {
                            let wgpu_buffer = buffers.get(&buffer).unwrap();
                            wgpu::BindingResource::Buffer(wgpu_buffer.slice(range.clone()))
                        }
                    };
                    wgpu::Binding {
                        binding: indexed_binding.index,
                        resource: wgpu_resource,
                    }
                })
                .collect::<Vec<wgpu::Binding>>();

            let bind_group_layout = bind_group_layouts.get(&bind_group_descriptor_id).unwrap();
            let wgpu_bind_group_descriptor = wgpu::BindGroupDescriptor {
                label: None,
                layout: bind_group_layout,
                bindings: bindings.as_slice(),
            };
            let wgpu_bind_group = self.device.create_bind_group(&wgpu_bind_group_descriptor);

            let bind_group_info = bind_groups
                .entry(bind_group_descriptor_id)
                .or_insert_with(|| WgpuBindGroupInfo::default());
            bind_group_info
                .bind_groups
                .insert(bind_group.id, wgpu_bind_group);
            log::trace!(
                "created bind group for RenderResourceSet {:?}",
                bind_group.id
            );
        }
    }

    fn clear_bind_groups(&self) {
        self.resources.bind_groups.write().unwrap().clear();
    }

    fn get_buffer_info(&self, buffer: BufferId) -> Option<BufferInfo> {
        self.resources
            .buffer_infos
            .read()
            .unwrap()
            .get(&buffer)
            .cloned()
    }

    fn write_mapped_buffer(
        &self,
        id: BufferId,
        range: Range<u64>,
        write: &mut dyn FnMut(&mut [u8], &dyn RenderResourceContext),
    ) {
        let buffer = {
            let buffers = self.resources.buffers.read().unwrap();
            buffers.get(&id).unwrap().clone()
        };
        let buffer_slice = buffer.slice(range);
        let mut data = buffer_slice.get_mapped_range_mut();
        write(&mut data, self);
    }

    fn map_buffer(&self, id: BufferId) {
        let buffers = self.resources.buffers.read().unwrap();
        let buffer = buffers.get(&id).unwrap();
        let buffer_slice = buffer.slice(..);
        let data = buffer_slice.map_async(wgpu::MapMode::Write);
        self.device.poll(wgpu::Maintain::Wait);
        if let Err(_) = pollster::block_on(data) {
            panic!("failed to map buffer to host");
        }
    }

    fn unmap_buffer(&self, id: BufferId) {
        let buffers = self.resources.buffers.read().unwrap();
        let buffer = buffers.get(&id).unwrap();
        buffer.unmap();
    }
}<|MERGE_RESOLUTION|>--- conflicted
+++ resolved
@@ -115,15 +115,9 @@
             .bindings
             .iter()
             .map(|binding| {
-<<<<<<< HEAD
                 let shader_stage = if binding.shader_stage == BindingShaderStage::VERTEX | BindingShaderStage::FRAGMENT | BindingShaderStage::COMPUTE {
                     wgpu::ShaderStage::VERTEX | wgpu::ShaderStage::FRAGMENT | wgpu::ShaderStage::COMPUTE
                 } else if binding.shader_stage == BindingShaderStage::VERTEX | BindingShaderStage::FRAGMENT {
-=======
-                let shader_stage = if binding.shader_stage
-                    == BindingShaderStage::VERTEX | BindingShaderStage::FRAGMENT
-                {
->>>>>>> 99e39b52
                     wgpu::ShaderStage::VERTEX | wgpu::ShaderStage::FRAGMENT
                 } else if binding.shader_stage == BindingShaderStage::VERTEX {
                     wgpu::ShaderStage::VERTEX
