//! A shader and a material that uses it.

use bevy::{
    prelude::*,
    reflect::TypeUuid,
<<<<<<< HEAD
    render::{
        render_asset::{ExtractAssetError, PrepareAssetError, RenderAsset},
        render_resource::{
            std140::{AsStd140, Std140},
            *,
        },
        renderer::RenderDevice,
    },
=======
    render::render_resource::{AsBindGroup, ShaderRef},
>>>>>>> ec0478d1
};

fn main() {
    App::new()
        .add_plugins(DefaultPlugins)
        .add_plugin(MaterialPlugin::<CustomMaterial>::default())
        .add_startup_system(setup)
        .run();
}

/// set up a simple 3D scene
fn setup(
    mut commands: Commands,
    mut meshes: ResMut<Assets<Mesh>>,
    mut materials: ResMut<Assets<CustomMaterial>>,
    asset_server: Res<AssetServer>,
) {
    // cube
    commands.spawn(MaterialMeshBundle {
        mesh: meshes.add(Mesh::from(shape::Cube { size: 1.0 })),
        transform: Transform::from_xyz(0.0, 0.5, 0.0),
        material: materials.add(CustomMaterial {
            color: Color::BLUE,
            color_texture: Some(asset_server.load("branding/icon.png")),
            alpha_mode: AlphaMode::Blend,
        }),
        ..default()
    });

    // camera
    commands.spawn(Camera3dBundle {
        transform: Transform::from_xyz(-2.0, 2.5, 5.0).looking_at(Vec3::ZERO, Vec3::Y),
        ..default()
    });
}

<<<<<<< HEAD
#[derive(Debug, Clone, TypeUuid)]
#[uuid = "4ee9c363-1124-4113-890e-199d81b00281"]
pub struct CustomMaterial {
    color: Color,
}

#[derive(Clone)]
pub struct GpuCustomMaterial {
    _buffer: Buffer,
    bind_group: BindGroup,
}

impl RenderAsset for CustomMaterial {
    type ExtractedAsset = CustomMaterial;
    type PreparedAsset = GpuCustomMaterial;

    type ExtractParam = ();
    type PrepareParam = (SRes<RenderDevice>, SRes<MaterialPipeline<Self>>);

    fn extract_asset(
        &self,
        _: &mut SystemParamItem<Self::ExtractParam>,
    ) -> Result<Self::ExtractedAsset, ExtractAssetError> {
        Ok(self.clone())
    }

    fn prepare_asset(
        extracted_asset: Self::ExtractedAsset,
        (render_device, material_pipeline): &mut SystemParamItem<Self::PrepareParam>,
    ) -> Result<Self::PreparedAsset, PrepareAssetError<Self::ExtractedAsset>> {
        let color = Vec4::from_slice(&extracted_asset.color.as_linear_rgba_f32());
        let buffer = render_device.create_buffer_with_data(&BufferInitDescriptor {
            contents: color.as_std140().as_bytes(),
            label: None,
            usage: BufferUsages::UNIFORM | BufferUsages::COPY_DST,
        });
        let bind_group = render_device.create_bind_group(&BindGroupDescriptor {
            entries: &[BindGroupEntry {
                binding: 0,
                resource: buffer.as_entire_binding(),
            }],
            label: None,
            layout: &material_pipeline.material_layout,
        });

        Ok(GpuCustomMaterial {
            _buffer: buffer,
            bind_group,
        })
    }
}

=======
/// The Material trait is very configurable, but comes with sensible defaults for all methods.
/// You only need to implement functions for features that need non-default behavior. See the Material api docs for details!
>>>>>>> ec0478d1
impl Material for CustomMaterial {
    fn fragment_shader() -> ShaderRef {
        "shaders/custom_material.wgsl".into()
    }

    fn alpha_mode(&self) -> AlphaMode {
        self.alpha_mode
    }
}

// This is the struct that will be passed to your shader
#[derive(AsBindGroup, TypeUuid, Debug, Clone)]
#[uuid = "f690fdae-d598-45ab-8225-97e2a3f056e0"]
pub struct CustomMaterial {
    #[uniform(0)]
    color: Color,
    #[texture(1)]
    #[sampler(2)]
    color_texture: Option<Handle<Image>>,
    alpha_mode: AlphaMode,
}<|MERGE_RESOLUTION|>--- conflicted
+++ resolved
@@ -3,18 +3,7 @@
 use bevy::{
     prelude::*,
     reflect::TypeUuid,
-<<<<<<< HEAD
-    render::{
-        render_asset::{ExtractAssetError, PrepareAssetError, RenderAsset},
-        render_resource::{
-            std140::{AsStd140, Std140},
-            *,
-        },
-        renderer::RenderDevice,
-    },
-=======
     render::render_resource::{AsBindGroup, ShaderRef},
->>>>>>> ec0478d1
 };
 
 fn main() {
@@ -51,63 +40,8 @@
     });
 }
 
-<<<<<<< HEAD
-#[derive(Debug, Clone, TypeUuid)]
-#[uuid = "4ee9c363-1124-4113-890e-199d81b00281"]
-pub struct CustomMaterial {
-    color: Color,
-}
-
-#[derive(Clone)]
-pub struct GpuCustomMaterial {
-    _buffer: Buffer,
-    bind_group: BindGroup,
-}
-
-impl RenderAsset for CustomMaterial {
-    type ExtractedAsset = CustomMaterial;
-    type PreparedAsset = GpuCustomMaterial;
-
-    type ExtractParam = ();
-    type PrepareParam = (SRes<RenderDevice>, SRes<MaterialPipeline<Self>>);
-
-    fn extract_asset(
-        &self,
-        _: &mut SystemParamItem<Self::ExtractParam>,
-    ) -> Result<Self::ExtractedAsset, ExtractAssetError> {
-        Ok(self.clone())
-    }
-
-    fn prepare_asset(
-        extracted_asset: Self::ExtractedAsset,
-        (render_device, material_pipeline): &mut SystemParamItem<Self::PrepareParam>,
-    ) -> Result<Self::PreparedAsset, PrepareAssetError<Self::ExtractedAsset>> {
-        let color = Vec4::from_slice(&extracted_asset.color.as_linear_rgba_f32());
-        let buffer = render_device.create_buffer_with_data(&BufferInitDescriptor {
-            contents: color.as_std140().as_bytes(),
-            label: None,
-            usage: BufferUsages::UNIFORM | BufferUsages::COPY_DST,
-        });
-        let bind_group = render_device.create_bind_group(&BindGroupDescriptor {
-            entries: &[BindGroupEntry {
-                binding: 0,
-                resource: buffer.as_entire_binding(),
-            }],
-            label: None,
-            layout: &material_pipeline.material_layout,
-        });
-
-        Ok(GpuCustomMaterial {
-            _buffer: buffer,
-            bind_group,
-        })
-    }
-}
-
-=======
 /// The Material trait is very configurable, but comes with sensible defaults for all methods.
 /// You only need to implement functions for features that need non-default behavior. See the Material api docs for details!
->>>>>>> ec0478d1
 impl Material for CustomMaterial {
     fn fragment_shader() -> ShaderRef {
         "shaders/custom_material.wgsl".into()
